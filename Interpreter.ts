--- conflicted
+++ resolved
@@ -71,19 +71,6 @@
     * hold among some objects.
     */
     export interface Literal {
-<<<<<<< HEAD
-    /** Whether this literal asserts the relation should hold
-     * (true polarity) or not (false polarity). For example, we
-     * can specify that "a" should *not* be on top of "b" by the
-     * literal {polarity: false, relation: "ontop", args:
-     * ["a","b"]}.
-     */
-        polarity : boolean;
-    /** The name of the relation in question. */
-        relation : string;
-    /** The arguments to the relation. Usually these will be either objects 
-     * or special strings such as "floor" or "floor-N" (where N is a column) */
-=======
         /** Whether this literal asserts the relation should hold
          * (true polarity) or not (false polarity). For example, we
          * can specify that "a" should *not* be on top of "b" by the
@@ -95,7 +82,6 @@
         relation : string;
         /** The arguments to the relation. Usually these will be either objects
          * or special strings such as "floor" or "floor-N" (where N is a column) */
->>>>>>> 17d7ab6c
         args : string[];
     }
 
@@ -300,7 +286,6 @@
             (objectDef.color == color || color == null);
     }
 
-<<<<<<< HEAD
     function constraints (obj1 : Parser.Object, obj2 : Parser.Object, relation : string) : boolean {
         // console.log("constraints with obj1: " + obj1.form + " obj2: " + obj2.form);
         if(obj1 == "floor") return false;
@@ -367,6 +352,4 @@
         }
         return false;
     }
-=======
->>>>>>> 17d7ab6c
 }