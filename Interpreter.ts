--- conflicted
+++ resolved
@@ -211,14 +211,8 @@
 
         var result : string[] = [];
 
-<<<<<<< HEAD
-
-        if(entity.object.location == null){
-            objectStrings.forEach((objStr) => {
-=======
         if(entity.object.location == null){ // The entity has no object reference
             objectStrings.forEach((objStr) => {  // Find all objects matching the description
->>>>>>> 6326832b
                 var objDef = objects[objStr];
 
                 if(fitsDescription(objDef, entity.object.color, entity.object.size, entity.object.form)) {
